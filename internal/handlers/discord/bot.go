--- conflicted
+++ resolved
@@ -340,14 +340,8 @@
 	}
 
 	// Check if the game is in a state where players can roll
-<<<<<<< HEAD
-	if existingGame.Game.Status != models.GameStatusActive {
+	if existingGame.Game.Status != models.GameStatusActive && existingGame.Game.Status != models.GameStatusRollOff {
 		return RespondWithEphemeralMessage(s, i, fmt.Sprintf("Wait for %s to start the game.", existingGame.Game.GetCreatorName()))
-	}
-
-=======
-	if existingGame.Game.Status != models.GameStatusActive && existingGame.Game.Status != models.GameStatusRollOff {
-		return RespondWithEphemeralMessage(s, i, "Cannot roll dice. Game is not active.")
 	}
 
 	// For roll-offs, check if this player is eligible to roll
@@ -366,7 +360,6 @@
 		}
 	}
 
->>>>>>> fca86438
 	// Roll the dice
 	rollOutput, err := b.gameService.RollDice(ctx, &game.RollDiceInput{
 		GameID:   existingGame.Game.ID,
@@ -374,10 +367,28 @@
 	})
 	if err != nil {
 		log.Printf("Error rolling dice: %v", err)
+		
+		// Check if the error is about being in a roll-off game
+		if strings.Contains(err.Error(), "roll-off game") {
+			// Extract the roll-off game ID from the error message
+			parts := strings.Split(err.Error(), ":")
+			if len(parts) > 1 {
+				rollOffGameID := strings.TrimSpace(parts[1])
+				
+				// Get the roll-off game
+				rollOffGameOutput, err := b.gameService.GetGame(ctx, &game.GetGameInput{
+					GameID: rollOffGameID,
+				})
+				
+				if err == nil && rollOffGameOutput.Game != nil {
+					return RespondWithEphemeralMessage(s, i, fmt.Sprintf("You need to roll in the roll-off game. Check the game message for details."))
+				}
+			}
+		}
+		
 		return RespondWithEphemeralMessage(s, i, fmt.Sprintf("Failed to roll dice: %v", err))
 	}
 
-<<<<<<< HEAD
 	// Build the response message based on the roll result
 	var title string
 	var description string
@@ -396,10 +407,6 @@
 		title = "Critical Hit! 🎯"
 		description = "Crit! Select a player below to assign them a drink."
 
-=======
-	// If this is a critical hit, show the player selection dropdown
-	if rollOutput.IsCriticalHit {
->>>>>>> fca86438
 		// Get players for dropdown
 		var playerOptions []discordgo.SelectMenuOption
 
@@ -440,11 +447,8 @@
 					break
 				}
 			}
-<<<<<<< HEAD
 
 			description += "\n\nYou're the only player, so you'll have to drink yourself!"
-=======
->>>>>>> fca86438
 		}
 
 		// Create dropdown for player selection
@@ -455,27 +459,10 @@
 				Options:     playerOptions,
 			}
 
-<<<<<<< HEAD
 			components = append(components, discordgo.SelectMenu(playerSelect))
-=======
-			// Return the dropdown to the user
-			return s.InteractionRespond(i.Interaction, &discordgo.InteractionResponse{
-				Type: discordgo.InteractionResponseChannelMessageWithSource,
-				Data: &discordgo.InteractionResponseData{
-					Content: "You rolled a critical hit! Select a player to assign a drink:",
-					Components: []discordgo.MessageComponent{
-						discordgo.ActionsRow{
-							Components: []discordgo.MessageComponent{playerSelect},
-						},
-					},
-					Flags: discordgo.MessageFlagsEphemeral, // Make this message private
-				},
-			})
->>>>>>> fca86438
-		}
-	}
-
-<<<<<<< HEAD
+		}
+	}
+
 	// Create action row for components if we have any
 	var messageComponents []discordgo.MessageComponent
 	if len(components) > 0 {
@@ -484,8 +471,6 @@
 		})
 	}
 
-=======
->>>>>>> fca86438
 	// Update the game message in the channel
 	b.updateGameMessage(s, channelID, existingGame.Game.ID)
 
@@ -515,7 +500,6 @@
 				rollOffMessage := fmt.Sprintf("We have a tie! The following players need to roll again: %s", strings.Join(rollOffPlayerNames, ", "))
 				s.ChannelMessageSend(channelID, rollOffMessage)
 
-<<<<<<< HEAD
 				// Send private messages to the players who need to roll again
 				for _, playerID := range endGameOutput.RollOffPlayerIDs {
 					// Create a DM channel with the player
@@ -548,10 +532,6 @@
 						log.Printf("Error sending roll-off message to player %s: %v", playerID, err)
 					}
 				}
-=======
-				// Game is still active with a roll-off, update the game message
-				b.updateGameMessage(s, channelID, existingGame.Game.ID)
->>>>>>> fca86438
 			} else {
 				// Game is completed, update the game message one more time
 				b.updateGameMessage(s, channelID, existingGame.Game.ID)
@@ -559,14 +539,22 @@
 		}
 	}
 
-<<<<<<< HEAD
 	// Respond with the roll result
-=======
-	// Respond to the interaction without sending a whispered message
-	// The main game message will be updated with the roll information
->>>>>>> fca86438
 	return s.InteractionRespond(i.Interaction, &discordgo.InteractionResponse{
-		Type: discordgo.InteractionResponseDeferredMessageUpdate,
+		Type: discordgo.InteractionResponseChannelMessageWithSource,
+		Data: &discordgo.InteractionResponseData{
+			Content: title,
+			Embeds: []*discordgo.MessageEmbed{
+				{
+					Title:       title,
+					Description: description,
+					Color:       0x00ff00, // Green color
+					Fields:      fields,
+				},
+			},
+			Components: messageComponents,
+			Flags:      discordgo.MessageFlagsEphemeral,
+		},
 	})
 }
 
@@ -1022,12 +1010,6 @@
 	var components []discordgo.MessageComponent
 
 	if gameOutput.Game.Status == models.GameStatusWaiting {
-<<<<<<< HEAD
-		title = "Game Waiting for Players"
-		description = "Click the Join button to join the game. Once everyone has joined, the creator can click Begin to start the game."
-
-=======
->>>>>>> fca86438
 		// Add join and begin buttons
 		joinButton := discordgo.Button{
 			Label:    "Join Game",
@@ -1054,10 +1036,6 @@
 			},
 		})
 	} else if gameOutput.Game.Status == models.GameStatusActive {
-<<<<<<< HEAD
-		title = "Game in Progress"
-		description = "Roll the dice when it's your turn!"
-
 		// Add roll dice button
 		rollButton := discordgo.Button{
 			Label:    "Roll Dice",
@@ -1074,21 +1052,8 @@
 			},
 		})
 	} else if gameOutput.Game.Status == models.GameStatusRollOff {
-		title = "Roll-Off in Progress"
-		description = "Players in the roll-off need to roll again to determine the outcome!"
-
 		// No buttons for roll-off games in the main channel message
 	} else if gameOutput.Game.Status == models.GameStatusCompleted {
-		title = "Game Completed"
-		description = "The game has ended. Check the final results below!"
-
-=======
-		// No buttons for active games in the main channel message
-		// Players already have their roll buttons from when they joined/started the game
-	} else if gameOutput.Game.Status == models.GameStatusRollOff {
-		// No buttons for roll-off games in the main channel message
-	} else if gameOutput.Game.Status == models.GameStatusCompleted {
->>>>>>> fca86438
 		// Add new game button
 		newGameButton := discordgo.Button{
 			Label:    "Start New Game",
@@ -1106,23 +1071,14 @@
 		})
 	}
 
-<<<<<<< HEAD
-	// Create message components if we have any
-	var messageComponents []discordgo.MessageComponent
-	if len(components) > 0 {
-		messageComponents = components
-	}
-
-=======
->>>>>>> fca86438
 	// Edit the message
 	_, err = s.ChannelMessageEditComplex(&discordgo.MessageEdit{
 		Channel: gameOutput.Game.ChannelID,
 		ID:      gameOutput.Game.MessageID,
 		Embeds: &[]*discordgo.MessageEmbed{
 			{
-				Title:       "Game Status",
-				Description: "Game is in progress.",
+				Title:       getGameStatusTitle(gameOutput.Game.Status),
+				Description: getGameStatusDescription(gameOutput.Game.Status),
 				Color:       0x00ff00, // Green color
 				Fields:      fields,
 			},
@@ -1133,4 +1089,34 @@
 	if err != nil {
 		log.Printf("Error updating game message: %v", err)
 	}
+}
+
+func getGameStatusTitle(status models.GameStatus) string {
+	switch status {
+	case models.GameStatusWaiting:
+		return "Game Waiting"
+	case models.GameStatusActive:
+		return "Game Active"
+	case models.GameStatusRollOff:
+		return "Roll-Off"
+	case models.GameStatusCompleted:
+		return "Game Completed"
+	default:
+		return "Unknown Status"
+	}
+}
+
+func getGameStatusDescription(status models.GameStatus) string {
+	switch status {
+	case models.GameStatusWaiting:
+		return "Players are waiting to join the game."
+	case models.GameStatusActive:
+		return "The game is active. Players can roll their dice."
+	case models.GameStatusRollOff:
+		return "A roll-off is in progress."
+	case models.GameStatusCompleted:
+		return "The game is completed."
+	default:
+		return "Unknown status"
+	}
 }